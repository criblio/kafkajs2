const BrokerPool = require('./brokerPool')
const createRetry = require('../retry')
const connectionBuilder = require('./connectionBuilder')
const flatten = require('../utils/flatten')
const { EARLIEST_OFFSET, LATEST_OFFSET } = require('../constants')
const {
  KafkaJSError,
  KafkaJSBrokerNotFound,
  KafkaJSMetadataNotLoaded,
  KafkaJSTopicMetadataNotLoaded,
  KafkaJSGroupCoordinatorNotFound,
} = require('../errors')
const COORDINATOR_TYPES = require('../protocol/coordinatorTypes')

const { keys } = Object

const mergeTopics = (obj, { topic, partitions }) => ({
  ...obj,
  [topic]: [...(obj[topic] || []), ...partitions],
})

/**
 * @param {Array<string>} brokers example: ['127.0.0.1:9092', '127.0.0.1:9094']
 * @param {Object} ssl
 * @param {Object} sasl
 * @param {string} clientId
 * @param {number} connectionTimeout - in milliseconds
 * @param {number} authenticationTimeout - in milliseconds
 * @param {number} requestTimeout - in milliseconds
 * @param {number} metadataMaxAge - in milliseconds
 * @param {boolean} allowAutoTopicCreation
 * @param {number} maxInFlightRequests
 * @param {IsolationLevel} isolationLevel
 * @param {Object} retry
<<<<<<< HEAD
 * @param {Logger} logger
 * @param {InstrumentationEventEmitter} [instrumentationEmitter=null]
=======
 * @param {Object} logger
 * @param {Map} offsets
>>>>>>> a29bad59
 */
module.exports = class Cluster {
  constructor({
    logger: rootLogger,
    brokers,
    ssl,
    sasl,
    clientId,
    connectionTimeout,
    authenticationTimeout,
    requestTimeout,
    metadataMaxAge,
    retry,
    instrumentationEmitter = null,
    allowExperimentalV011,
    allowAutoTopicCreation,
    maxInFlightRequests,
    isolationLevel,
    offsets = new Map(),
  }) {
    this.rootLogger = rootLogger
    this.logger = rootLogger.namespace('Cluster')
    this.retrier = createRetry({ ...retry })
    this.connectionBuilder = connectionBuilder({
      logger: rootLogger,
      instrumentationEmitter,
      brokers,
      ssl,
      sasl,
      clientId,
      connectionTimeout,
      requestTimeout,
      maxInFlightRequests,
      retry,
    })

    this.targetTopics = new Set()
    this.isolationLevel = isolationLevel
    this.brokerPool = new BrokerPool({
      connectionBuilder: this.connectionBuilder,
      logger: this.rootLogger,
      retry,
      allowExperimentalV011,
      allowAutoTopicCreation,
      authenticationTimeout,
      metadataMaxAge,
    })
    this.committedOffsetsByGroup = offsets
  }

  isConnected() {
    return this.brokerPool.hasConnectedBrokers()
  }

  /**
   * @public
   * @returns {Promise<null>}
   */
  async connect() {
    await this.brokerPool.connect()
  }

  /**
   * @public
   * @returns {Promise<null>}
   */
  async disconnect() {
    await this.brokerPool.disconnect()
  }

  /**
   * @public
   * @returns {Promise<null>}
   */
  async refreshMetadata() {
    await this.brokerPool.refreshMetadata(Array.from(this.targetTopics))
  }

  /**
   * @public
   * @returns {Promise<null>}
   */
  async refreshMetadataIfNecessary() {
    await this.brokerPool.refreshMetadataIfNecessary(Array.from(this.targetTopics))
  }

  /**
   * @public
   * @param {string} topic
   * @return {Promise}
   */
  async addTargetTopic(topic) {
    const previousSize = this.targetTopics.size
    this.targetTopics.add(topic)
    const hasChanged = previousSize !== this.targetTopics.size || !this.brokerPool.metadata

    if (hasChanged) {
      await this.refreshMetadata()
    }
  }

  /**
   * @public
   * @param {string} nodeId
   * @returns {Promise<Broker>}
   */
  async findBroker({ nodeId }) {
    try {
      return await this.brokerPool.findBroker({ nodeId })
    } catch (e) {
      // The client probably has stale metadata
      if (e.name === 'KafkaJSLockTimeout' || e.code === 'ECONNREFUSED') {
        await this.refreshMetadata()
      }

      throw e
    }
  }

  /**
   * @public
   * @returns {Promise<Broker>}
   */
  async findControllerBroker() {
    const { metadata } = this.brokerPool

    if (!metadata || metadata.controllerId == null) {
      throw new KafkaJSMetadataNotLoaded('Topic metadata not loaded')
    }

    const broker = await this.findBroker({ nodeId: metadata.controllerId })

    if (!broker) {
      throw new KafkaJSBrokerNotFound(
        `Controller broker with id ${metadata.controllerId} not found in the cached metadata`
      )
    }

    return broker
  }

  /**
   * @public
   * @param {string} topic
   * @returns {Object} Example:
   *                   [{
   *                     isr: [2],
   *                     leader: 2,
   *                     partitionErrorCode: 0,
   *                     partitionId: 0,
   *                     replicas: [2],
   *                   }]
   */
  findTopicPartitionMetadata(topic) {
    const { metadata } = this.brokerPool
    if (!metadata || !metadata.topicMetadata) {
      throw new KafkaJSTopicMetadataNotLoaded('Topic metadata not loaded', { topic })
    }

    const topicMetadata = metadata.topicMetadata.find(t => t.topic === topic)
    return topicMetadata ? topicMetadata.partitionMetadata : []
  }

  /**
   * @public
   * @param {string} topic
   * @param {Array<number>} partitions
   * @returns {Object} Object with leader and partitions. For partitions 0 and 5
   *                   the result could be:
   *                     { '0': [0], '2': [5] }
   *
   *                   where the key is the nodeId.
   */
  findLeaderForPartitions(topic, partitions) {
    const partitionMetadata = this.findTopicPartitionMetadata(topic)
    return partitions.reduce((result, id) => {
      const partitionId = parseInt(id, 10)
      const metadata = partitionMetadata.find(p => p.partitionId === partitionId)

      if (!metadata) {
        return result
      }

      if (metadata.leader === null || metadata.leader === undefined) {
        throw new KafkaJSError('Invalid partition metadata', { topic, partitionId, metadata })
      }

      const { leader } = metadata
      const current = result[leader] || []
      return { ...result, [leader]: [...current, partitionId] }
    }, {})
  }

  /**
   * @public
   * @param {string} groupId
   * @param {number} [coordinatorType=0]
   * @returns {Promise<Broker>}
   */
  async findGroupCoordinator({ groupId, coordinatorType = COORDINATOR_TYPES.GROUP }) {
    return this.retrier(async (bail, retryCount, retryTime) => {
      try {
        const { coordinator } = await this.findGroupCoordinatorMetadata({
          groupId,
          coordinatorType,
        })
        return await this.findBroker({ nodeId: coordinator.nodeId })
      } catch (e) {
        // A new broker can join the cluster before we have the chance
        // to refresh metadata
        if (e.name === 'KafkaJSBrokerNotFound' || e.type === 'GROUP_COORDINATOR_NOT_AVAILABLE') {
          this.logger.debug(`${e.message}, refreshing metadata and trying again...`, {
            groupId,
            retryCount,
            retryTime,
          })

          await this.refreshMetadata()
          throw e
        }

        bail(e)
      }
    })
  }

  /**
   * @public
   * @param {string} groupId
   * @param {number} [coordinatorType=0]
   * @returns {Promise<Object>}
   */
  async findGroupCoordinatorMetadata({ groupId, coordinatorType }) {
    const brokerMetadata = await this.brokerPool.withBroker(async ({ nodeId, broker }) => {
      return await this.retrier(async (bail, retryCount, retryTime) => {
        try {
          const brokerMetadata = await broker.findGroupCoordinator({ groupId, coordinatorType })
          this.logger.debug('Found group coordinator', {
            broker: brokerMetadata.host,
            nodeId: brokerMetadata.coordinator.nodeId,
          })
          return brokerMetadata
        } catch (e) {
          this.logger.debug('Tried to find group coordinator', {
            nodeId,
            error: e,
          })

          if (e.type === 'GROUP_COORDINATOR_NOT_AVAILABLE') {
            this.logger.debug('Group coordinator not available, retrying...', {
              nodeId,
              retryCount,
              retryTime,
            })

            throw e
          }

          bail(e)
        }
      })
    })

    if (brokerMetadata) {
      return brokerMetadata
    }

    throw new KafkaJSGroupCoordinatorNotFound('Failed to find group coordinator')
  }

  /**
   * @param {object} topicConfiguration
   * @returns {number}
   */
  defaultOffset({ fromBeginning }) {
    return fromBeginning ? EARLIEST_OFFSET : LATEST_OFFSET
  }

  /**
   * @public
   * @param {Array<Object>} topics
   *                          [
   *                            {
   *                              topic: 'my-topic-name',
   *                              partitions: [{ partition: 0 }],
   *                              fromBeginning: false
   *                            }
   *                          ]
   * @returns {Promise<Array>} example:
   *                          [
   *                            {
   *                              topic: 'my-topic-name',
   *                              partitions: [
   *                                { partition: 0, offset: '1' },
   *                                { partition: 1, offset: '2' },
   *                                { partition: 2, offset: '1' },
   *                              ],
   *                            },
   *                          ]
   */
  async fetchTopicsOffset(topics) {
    const partitionsPerBroker = {}
    const topicConfigurations = {}

    const addDefaultOffset = topic => partition => {
      const { fromBeginning } = topicConfigurations[topic]
      return { ...partition, timestamp: this.defaultOffset({ fromBeginning }) }
    }

    // Index all topics and partitions per leader (nodeId)
    for (let topicData of topics) {
      const { topic, partitions, fromBeginning } = topicData
      const partitionsPerLeader = this.findLeaderForPartitions(
        topic,
        partitions.map(p => p.partition)
      )

      topicConfigurations[topic] = { fromBeginning }

      keys(partitionsPerLeader).map(nodeId => {
        partitionsPerBroker[nodeId] = partitionsPerBroker[nodeId] || {}
        partitionsPerBroker[nodeId][topic] = partitions.filter(p =>
          partitionsPerLeader[nodeId].includes(p.partition)
        )
      })
    }

    // Create a list of requests to fetch the offset of all partitions
    const requests = keys(partitionsPerBroker).map(async nodeId => {
      const broker = await this.findBroker({ nodeId })
      const partitions = partitionsPerBroker[nodeId]

      const { responses: topicOffsets } = await broker.listOffsets({
        isolationLevel: this.isolationLevel,
        topics: keys(partitions).map(topic => ({
          topic,
          partitions: partitions[topic].map(addDefaultOffset(topic)),
        })),
      })

      return topicOffsets
    })

    // Execute all requests, merge and normalize the responses
    const responses = await Promise.all(requests)
    const partitionsPerTopic = flatten(responses).reduce(mergeTopics, {})

    return keys(partitionsPerTopic).map(topic => ({
      topic,
      partitions: partitionsPerTopic[topic].map(({ partition, offset }) => ({
        partition,
        offset,
      })),
    }))
  }

  /**
   * Retrieve the object mapping for committed offsets for a single consumer group
   * @param {string} groupId
   * @returns {Object}
   */
  committedOffsets({ groupId }) {
    if (!this.committedOffsetsByGroup.has(groupId)) {
      this.committedOffsetsByGroup.set(groupId, {})
    }

    return this.committedOffsetsByGroup.get(groupId)
  }

  /**
   * Mark offset as committed for a single consumer group's topic-partition
   * @param {string} groupId
   * @param {string} topic
   * @param {string|number} partition
   * @param {string} offset
   * @returns {undefined}
   */
  markOffsetAsCommitted({ groupId, topic, partition, offset }) {
    const committedOffsets = this.committedOffsets({ groupId })

    committedOffsets[topic] = committedOffsets[topic] || {}
    committedOffsets[topic][partition] = offset
  }
}<|MERGE_RESOLUTION|>--- conflicted
+++ resolved
@@ -32,13 +32,9 @@
  * @param {number} maxInFlightRequests
  * @param {IsolationLevel} isolationLevel
  * @param {Object} retry
-<<<<<<< HEAD
  * @param {Logger} logger
+ * @param {Map} offsets
  * @param {InstrumentationEventEmitter} [instrumentationEmitter=null]
-=======
- * @param {Object} logger
- * @param {Map} offsets
->>>>>>> a29bad59
  */
 module.exports = class Cluster {
   constructor({
@@ -52,11 +48,11 @@
     requestTimeout,
     metadataMaxAge,
     retry,
-    instrumentationEmitter = null,
     allowExperimentalV011,
     allowAutoTopicCreation,
     maxInFlightRequests,
     isolationLevel,
+    instrumentationEmitter = null,
     offsets = new Map(),
   }) {
     this.rootLogger = rootLogger
