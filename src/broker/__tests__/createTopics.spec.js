--- conflicted
+++ resolved
@@ -1,16 +1,12 @@
-<<<<<<< HEAD
-const { createConnectionPool, connectionOpts, secureRandom, newLogger } = require('testHelpers')
-=======
 const {
   createCluster,
-  createConnection,
+  createConnectionPool,
   connectionOpts,
   secureRandom,
   newLogger,
 } = require('testHelpers')
 const { ConfigResourceTypes } = require('../../..')
 const createAdmin = require('../../admin')
->>>>>>> 18fb6e62
 
 const Broker = require('../index')
 const topicNameComparator = (a, b) => a.topic.localeCompare(b.topic)
