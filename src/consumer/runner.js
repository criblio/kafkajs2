--- conflicted
+++ resolved
@@ -1,9 +1,5 @@
-<<<<<<< HEAD
+const EventEmitter = require('events')
 const Long = require('../utils/long')
-=======
-const EventEmitter = require('events')
-const Long = require('long')
->>>>>>> 1f039d57
 const createRetry = require('../retry')
 const limitConcurrency = require('../utils/concurrency')
 const { KafkaJSError } = require('../errors')
