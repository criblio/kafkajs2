--- conflicted
+++ resolved
@@ -24,20 +24,7 @@
       if (!item) break
 
       const { batch, resolve, reject } = item
-<<<<<<< HEAD
-=======
-      const { topic, partition } = batch
-      const key = `${topic}|${partition}`
-      if (partitionAssignments.has(key)) {
-        logger.info('Skipping batch due to partition already being assigned to another worker', {
-          assignedWorker: partitionAssignments[key],
-          topic,
-          partition,
-        })
-        continue
-      }
-      partitionAssignments.set(key, workerId)
->>>>>>> 8a4716f2
+
       try {
         await handler(batch, { workerId })
         resolve()
